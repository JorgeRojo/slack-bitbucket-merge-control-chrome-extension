{
<<<<<<< HEAD
  "version": "1.1.73",
=======
  "version": "1.1.77",
>>>>>>> 1a6400e5
  "devDependencies": {
    "@types/chrome": "^0.1.1",
    "@types/node": "^20.11.30",
    "@typescript-eslint/eslint-plugin": "^8.38.0",
    "@typescript-eslint/parser": "^8.38.0",
    "@vitest/coverage-v8": "^3.2.4",
    "esbuild": "^0.25.8",
    "eslint": "^9.31.0",
    "eslint-config-prettier": "^10.1.5",
    "eslint-plugin-import": "^2.32.0",
    "eslint-plugin-prettier": "^5.5.1",
    "glob": "^11.0.3",
    "husky": "^9.1.7",
    "jsdom": "^26.1.0",
    "prettier": "^3.6.2",
    "ts-loader": "^9.5.1",
    "typescript": "^5.4.5",
    "vite": "^7.0.5",
    "vite-plugin-static-copy": "^3.1.1",
    "vitest": "^3.2.4"
  },
  "type": "module",
  "scripts": {
    "format": "prettier --write .",
    "lint": "eslint .",
    "test": "vitest run",
    "test:coverage": "vitest run --coverage",
    "prepare": "husky install",
    "build": "vite build",
    "build:tsc": "tsc",
    "type-check": "tsc --noEmit",
    "clean": "rm -rf dist"
  }
}<|MERGE_RESOLUTION|>--- conflicted
+++ resolved
@@ -1,9 +1,5 @@
 {
-<<<<<<< HEAD
-  "version": "1.1.73",
-=======
   "version": "1.1.77",
->>>>>>> 1a6400e5
   "devDependencies": {
     "@types/chrome": "^0.1.1",
     "@types/node": "^20.11.30",
