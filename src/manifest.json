--- conflicted
+++ resolved
@@ -1,11 +1,7 @@
 {
   "manifest_version": 3,
   "name": "Slack-Bitbucket Merge Control",
-<<<<<<< HEAD
-  "version": "1.1.73",
-=======
   "version": "1.1.77",
->>>>>>> 1a6400e5
   "description": "Reads Slack channel messages and controls Bitbucket merge button availability based on message content.",
   "permissions": [
     "storage",
